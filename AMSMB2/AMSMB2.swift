//
//  AMSMB2.swift
//  AMSMB2
//
//  Created by Amir Abbas on 5/20/18.
//  Copyright © 2018 Mousavian. Distributed under MIT license.
//  All rights reserved.
//

import Foundation
#if !canImport(Darwin)
import FoundationNetworking
#endif
import SMB2

/// Implements SMB2 File operations.
#if canImport(Darwin)
@objc(AMSMB2Manager)
#endif
public class SMB2Manager: NSObject, NSSecureCoding, Codable, NSCopying, CustomReflectable, @unchecked Sendable {
    public typealias SimpleCompletionHandler = (@Sendable (_ error: (any Error)?) -> Void)?
    public typealias ReadProgressHandler = (@Sendable (_ bytes: Int64, _ total: Int64) -> Bool)?
    public typealias WriteProgressHandler = (@Sendable (_ bytes: Int64) -> Bool)?
    fileprivate typealias CopyProgressHandler = (@Sendable
        (_ bytes: Int64, _ soFar: Int64, _ total: Int64) -> Int64?)?

<<<<<<< HEAD
    fileprivate var context: SMB2Context? {
        didSet {
            self.context?.minWriteSize = minWriteSize
        }
    }

    /// SMB2 Share URL.
    @objc public let url: URL
    public var minWriteSize: Int = 32 * 1024 {
        didSet {
            self.context?.minWriteSize = minWriteSize
        }
    }
=======
    fileprivate var client: SMB2Client?

    /// SMB2 Share URL.
    public let url: URL
>>>>>>> 2efc6a82

    fileprivate let _domain: String
    fileprivate var _workstation: String
    fileprivate let _user: String
    fileprivate let _password: String
    fileprivate let q: DispatchQueue
    fileprivate var _timeout: TimeInterval

    fileprivate let connectLock = NSLock()
    fileprivate let operationLock = NSCondition()
    fileprivate var operationCount: Int = 0

    /// The timeout interval to use when doing an operation until getting response. Default value is 60 seconds.
    /// Set this to 0 or negative value in order to disable it.
    open var timeout: TimeInterval {
        get {
            client?.timeout ?? _timeout
        }
        set {
            _timeout = newValue
            client?.timeout = newValue
        }
    }

    override public var debugDescription: String {
        var result = ""
        for (label, value) in customMirror.children {
            result.append("\(label ?? ""): \(value) ")
        }
        return result
    }

    public var customMirror: Mirror {
        var c: [(label: String?, value: Any)] = []

        c.append((label: "url", value: url))
        c.append((label: "isConnected", value: (client?.isConnected ?? false)))
        c.append((label: "timeout", value: _timeout))
        if _domain.isEmpty { c.append((label: "domain", value: _domain)) }
        if _workstation.isEmpty { c.append((label: "workstation", value: _workstation)) }
        if _workstation.isEmpty { c.append((label: "workstation", value: _workstation)) }
        c.append((label: "user", value: _user))
        if let connectedShare = client?.share { c.append((label: "share", value: connectedShare)) }

        let m = Mirror(self, children: c, displayStyle: .class)
        return m
    }

    /**
     Initializes a SMB2 class with given url and credential.

     - Note: For now, only user/password credential on NTLM servers are supported.

     - Important: A connection to a share must be established by `connectShare(name:completionHandler:)` before any operation.

     - Parameters:
       - url: SMB server's URL.
       - domain: User's domain, if applicable
       - credential: Username and password.
     */
    public init?(url: URL, domain: String = "", credential: URLCredential?) {
        guard url.scheme?.lowercased() == "smb", url.host != nil else {
            return nil
        }
        let hostLabel = url.host.map { "_" + $0 } ?? ""
        self.q = DispatchQueue(
            label: "smb2_queue\(hostLabel)", qos: .default, attributes: .concurrent
        )
        self.url = url

        var domain = domain
        var workstation = ""
        var user = "guest"

        if var undigestedUser = credential?.user ?? url.user {
            // Extract domain
            if domain.isEmpty, undigestedUser.components(separatedBy: ";").count == 2 {
                let comps = undigestedUser.components(separatedBy: ";")
                domain = comps[0]
                undigestedUser = comps[1]
            }

            let userComps = undigestedUser.components(separatedBy: "\\")
            switch userComps.count {
            case 1:
                user = userComps[0]
            case 2:
                workstation = userComps[0]
                user = userComps[1]
            default:
                break
            }
        }

        self._domain = domain
        self._workstation = workstation
        self._user = user
        self._password = credential?.password ?? ""
        self._timeout = 60.0
        super.init()
    }

    public required init?(coder aDecoder: NSCoder) {
        guard let url = aDecoder.decodeObject(of: NSURL.self, forKey: CodingKeys.url.stringValue) as URL? else {
            aDecoder.failWithError(
                CocoaError(
                    .coderValueNotFound,
                    userInfo: [NSLocalizedDescriptionKey: "URL is not set."]
                )
            )
            return nil
        }
        guard url.scheme?.lowercased() == "smb", url.host != nil else {
            aDecoder.failWithError(
                CocoaError(
                    .coderReadCorrupt,
                    userInfo: [NSLocalizedDescriptionKey: "URL is not valid."]
                )
            )
            return nil
        }

        let hostLabel = url.host.map { "_" + $0 } ?? ""
        self.q = DispatchQueue(
            label: "smb2_queue\(hostLabel)", qos: .default, attributes: .concurrent
        )
        self.url = url
        self._domain = aDecoder.decodeObject(of: NSString.self, forKey: CodingKeys.domain.stringValue) as String? ?? ""
        self._workstation =
            aDecoder.decodeObject(of: NSString.self, forKey: CodingKeys.workstation.stringValue) as String? ?? ""
        self._user = aDecoder.decodeObject(of: NSString.self, forKey: CodingKeys.user.stringValue) as String? ?? "guest"
        self._password =
            aDecoder.decodeObject(of: NSString.self, forKey: CodingKeys.password.stringValue) as String? ?? ""
        self._timeout = aDecoder.decodeDouble(forKey: CodingKeys.timeout.stringValue)
        super.init()
    }

    open func encode(with aCoder: NSCoder) {
        aCoder.encode(url, forKey: CodingKeys.url.stringValue)
        aCoder.encode(_domain, forKey: CodingKeys.domain.stringValue)
        aCoder.encode(_workstation, forKey: CodingKeys.workstation.stringValue)
        aCoder.encode(_user, forKey: CodingKeys.user.stringValue)
        aCoder.encode(_password, forKey: CodingKeys.password.stringValue)
        aCoder.encode(timeout, forKey: CodingKeys.timeout.stringValue)
    }

    public static var supportsSecureCoding: Bool {
        true
    }

    enum CodingKeys: String, CodingKey {
        case url, domain, workstation
        case user, password, timeout
    }

    public required init(from decoder: any Decoder) throws {
        let container = try decoder.container(keyedBy: CodingKeys.self)
        let url = try container.decode(URL.self, forKey: .url)
        guard url.scheme?.lowercased() == "smb" else {
            throw DecodingError.dataCorruptedError(
                forKey: CodingKeys.url, in: container, debugDescription: "URL is not smb."
            )
        }

        let hostLabel = url.host.map { "_" + $0 } ?? ""
        self.q = DispatchQueue(
            label: "smb2_queue\(hostLabel)", qos: .default, attributes: .concurrent
        )
        self.url = url
        self._domain = try container.decodeIfPresent(String.self, forKey: .domain) ?? ""
        self._workstation = try container.decodeIfPresent(String.self, forKey: .workstation) ?? ""
        self._user = try container.decodeIfPresent(String.self, forKey: .user) ?? ""
        self._password = try container.decodeIfPresent(String.self, forKey: .password) ?? ""
        self._timeout = try container.decodeIfPresent(TimeInterval.self, forKey: .timeout) ?? 60
        super.init()
    }

    open func encode(to encoder: any Encoder) throws {
        var container = encoder.container(keyedBy: CodingKeys.self)
        try container.encode(url, forKey: .url)
        try container.encode(_domain, forKey: .domain)
        try container.encode(_workstation, forKey: .workstation)
        try container.encode(_user, forKey: .user)
        try container.encode(_password, forKey: .password)
        try container.encode(timeout, forKey: .timeout)
    }

    open func copy(with _: NSZone? = nil) -> Any {
        let new = SMB2Manager(
            url: url, domain: _domain,
            credential: URLCredential(user: _user, password: _password, persistence: .forSession)
        )!
        new._workstation = _workstation
        new.timeout = timeout
        return new
    }

    /**
     Connects to a share.

     - Parameters:
       - name: Share name to connect.
       - encrypted: Enables SMB3 encryption if `true`, it fails with error in case server does not support encryption.
       - completionHandler: closure will be run after enumerating is completed.
     */
    open func connectShare(
        name: String, encrypted: Bool = false, completionHandler: SimpleCompletionHandler
    ) {
        with(completionHandler: completionHandler) {
            self.connectLock.lock()
            defer { self.connectLock.unlock() }
            if self.client == nil || self.client?.fileDescriptor == -1
                || self.client?.share != name
            {
                self.client = try self.connect(shareName: name, encrypted: encrypted)
            }

            // Workaround disgraceful disconnect issue (e.g. server timeout)
            do {
                try self.client!.echo()
            } catch {
                self.client = try self.connect(shareName: name, encrypted: encrypted)
            }
        }
    }

    /**
     Connects to a share.

     - Parameters:
       - name: Share name to connect.
       - encrypted: Enables SMB3 encryption if `true`, it fails with error in case server does not support encryption.
     */
    open func connectShare(name: String, encrypted: Bool = false) async throws {
        try await withCheckedThrowingContinuation { continuation in
            connectShare(
                name: name, encrypted: encrypted, completionHandler: asyncHandler(continuation)
            )
        }
    }

    /**
     Disconnects from a share.

     - Parameters:
       - gracefully: waits until all queued operations are done before disconnecting from server. Default value is `false`.
       - completionHandler: closure will be run after enumerating is completed.

     - Important: Disconnecting when an operation is in progress may cause disgraceful termination of operation.
     */
    open func disconnectShare(
        gracefully: Bool = false, completionHandler: SimpleCompletionHandler = nil
    ) {
        q.async {
            do {
                self.connectLock.lock()
                defer { self.connectLock.unlock() }
                if gracefully {
                    self.operationLock.lock()
                    while self.operationCount > 0 {
                        self.operationLock.wait()
                    }
                    self.operationLock.unlock()
                }
                try self.client?.disconnect()
                self.client = nil
                completionHandler?(nil)
            } catch {
                completionHandler?(error)
            }
        }
    }

    /**
     Disconnects from a share.

     - Parameters:
       - gracefully: waits until all queued operations are done before disconnecting from server. Default value is `false`.

     - Important: Disconnecting when an operation is in progress may cause disgraceful termination of operation.
     */
    open func disconnectShare(gracefully: Bool = false) async throws {
        try await withCheckedThrowingContinuation { continuation in
            disconnectShare(gracefully: gracefully, completionHandler: asyncHandler(continuation))
        }
    }

    /**
     Sends echo to server. Use it to prevent timeout or check connectivity.

     - Parameter completionHandler: closure will be run after echoing server is completed.
     */
    open func echo(completionHandler: SimpleCompletionHandler) {
        with(completionHandler: completionHandler) { client in
            try client.echo()
        }
    }

    /// Sends echo to server. Use it to prevent timeout or check connectivity.
    open func echo() async throws {
        try await withCheckedThrowingContinuation { continuation in
            echo(completionHandler: asyncHandler(continuation))
        }
    }

    /**
     Enumerates shares' list on server.

     - Parameters:
       - enumerateHidden: enumerating special/administrative e.g. user directory in macOS or
           shares usually ends with `$`, e.g. `C$` or `admin$`.
       - completionHandler: closure will be run after enumerating is completed.
       - result: An array of shares' name and remark name. `name` element can be passed to `connectShare()` function.
           remark name is suitable for displaying shares to user, but it is sometimes empty.
     */
    open func listShares(
        enumerateHidden: Bool = false,
        completionHandler: @Sendable @escaping (_ result: Result<[(name: String, comment: String)], any Error>) -> Void
    ) {
        // Connecting to Interprocess Communication share
        with(shareName: "IPC$", encrypted: false, completionHandler: completionHandler) { client in
            try client.shareEnum().map(enumerateHidden: enumerateHidden)
        }
    }

    /**
     Enumerates shares' list on server.

     - Parameters:
       - enumerateHidden: enumerating special/administrative e.g. user directory in macOS or
           shares usually ends with `$`, e.g. `C$` or `admin$`.
       - completionHandler: closure will be run after enumerating is completed.
     - Returns: An array of shares' name and remark name. `name` element can be passed to `connectShare()` function.
           remark name is suitable for displaying shares to user, but it is sometimes empty.
     */
    open func listShares(enumerateHidden: Bool = false) async throws -> [(
        name: String, comment: String
    )] {
        try await withCheckedThrowingContinuation { continuation in
            listShares(
                enumerateHidden: enumerateHidden, completionHandler: asyncHandler(continuation)
            )
        }
    }

    /// Only for test case coverage
    func _swift_listShares(
        enumerateHidden: Bool = false,
        completionHandler: @Sendable @escaping (_ result: Result<[(name: String, comment: String)], any Error>) -> Void
    ) {
        with(shareName: "IPC$", encrypted: false, completionHandler: completionHandler) { client in
            try client.shareEnumSwift().map(enumerateHidden: enumerateHidden)
        }
    }

    /// Only for test case coverage
    func _swift_listShares(
        enumerateHidden: Bool = false
    ) async throws -> [(name: String, comment: String)] {
        try await withCheckedThrowingContinuation { continuation in
            _swift_listShares(enumerateHidden: enumerateHidden) { result in
                continuation.resume(with: result)
            }
        }
    }

    /**
     Enumerates directory contents in the give path.

     - Parameters:
       - atPath: path of directory to be enumerated.
       - recursive: subdirectories will enumerated if `true`.
       - completionHandler: closure will be run after enumerating is completed.
       - result: An array of `[URLResourceKey: Any]` which holds files' attributes. file name is stored in `.nameKey`.
     */
    open func contentsOfDirectory(
        atPath path: String, recursive: Bool = false,
        completionHandler: @Sendable @escaping (_ result: Result<[[URLResourceKey: any Sendable]], any Error>) -> Void
    ) {
        with(completionHandler: completionHandler) { client in
            try self.listDirectory(client: client, path: path, recursive: recursive)
        }
    }

    /**
     Enumerates directory contents in the give path.

     - Parameters:
       - atPath: path of directory to be enumerated.
       - recursive: subdirectories will enumerated if `true`.
     - Returns: An array of `[URLResourceKey: Any]` which holds files' attributes. file name is stored in `.nameKey`.
     */
    open func contentsOfDirectory(atPath path: String, recursive: Bool = false) async throws
        -> [[URLResourceKey: Any]]
    {
        try await withCheckedThrowingContinuation { continuation in
            contentsOfDirectory(
                atPath: path, recursive: recursive, completionHandler: asyncHandler(continuation)
            )
        }
    }

    /**
     Returns a dictionary that describes the attributes of the mounted file system on which a given path resides.

     - Parameters:
       - forPath: Any pathname within the mounted file system.
       - completionHandler: closure will be run after fetching attributes is completed.
       - result: A dictionary object that describes the attributes of the mounted file system on which path resides.
           See _File-System Attribute Keys_ for a description of the keys available in the dictionary.
     */
    open func attributesOfFileSystem(
        forPath path: String,
        completionHandler: @Sendable @escaping (_ result: Result<[FileAttributeKey: any Sendable], any Error>) -> Void
    ) {
        with(completionHandler: completionHandler) { client in
            // This exactly matches implementation of Swift Foundation.
            let stat = try client.statvfs(path)
            var result = [FileAttributeKey: any Sendable]()
            let blockSize = UInt64(stat.f_bsize)
            // NSNumber allows to cast to any number type, but it is unsafe to cast to types with lower bitwidth
            result[.systemNumber] = NSNumber(value: stat.f_fsid)
            if stat.f_blocks < UInt64.max / blockSize {
                result[.systemSize] = NSNumber(value: blockSize * stat.f_blocks)
                result[.systemFreeSize] = NSNumber(value: blockSize * stat.f_bavail)
            }
            result[.systemNodes] = NSNumber(value: stat.f_files)
            result[.systemFreeNodes] = NSNumber(value: stat.f_ffree)
            return result
        }
    }

    /**
     Returns a dictionary that describes the attributes of the mounted file system on which a given path resides.

     - Parameters:
       - forPath: Any pathname within the mounted file system.
     - Returns: A dictionary object that describes the attributes of the mounted file system on which path resides.
           See _File-System Attribute Keys_ for a description of the keys available in the dictionary.
     */
    open func attributesOfFileSystem(forPath path: String) async throws -> [FileAttributeKey: Any] {
        try await withCheckedThrowingContinuation { continuation in
            attributesOfFileSystem(forPath: path, completionHandler: asyncHandler(continuation))
        }
    }

    /**
     Returns the attributes of the item at given path.

     - Parameters:
       - atPath: path of file to be enumerated.
       - completionHandler: closure will be run after enumerating is completed.
       - result: An dictionary with `URLResourceKey` as key which holds file's attributes.
     */
    open func attributesOfItem(
        atPath path: String,
        completionHandler: @Sendable @escaping (_ result: Result<[URLResourceKey: any Sendable], any Error>) -> Void
    ) {
        with(completionHandler: completionHandler) { client in
            let stat: smb2_stat_64
            do {
                stat = try client.stat(path)
            } catch POSIXError.ENOLINK {
                // `libsmb2` can not read symlink attributes using `stat`, so if we get
                // the related error, we simply open file as reparse point then use `fstat`.
                let file = try SMB2FileHandle(path: path, flags: O_RDONLY | O_SYMLINK, on: client)
                stat = try file.fstat()
            }
            var result = [URLResourceKey: any Sendable]()
            result[.nameKey] = path.fileURL().lastPathComponent
            result[.pathKey] = path.fileURL(stat.isDirectory).path
            stat.populateResourceValue(&result)
            return result
        }
    }

    /**
     Returns the attributes of the item at given path.

     - Parameters:
       - atPath: path of file to be enumerated.
     - Returns: An dictionary with `URLResourceKey` as key which holds file's attributes.
     */
    open func attributesOfItem(atPath path: String) async throws -> [URLResourceKey: any Sendable] {
        try await withCheckedThrowingContinuation { continuation in
            attributesOfItem(atPath: path, completionHandler: asyncHandler(continuation))
        }
    }
    
    /**
     Sets the attributes of the specified file or directory.
     
     - Parameters:
       - attributes: A dictionary containing as keys the attributes to set for path
            and as values the corresponding value for the attribute.
            You can set the following attributes: `creationDateKey`, `contentAccessDateKey`,
            `contentModificationDateKey`, `attributeModificationDateKey`,
            `isUserImmutableKey`, `isSystemImmutableKey` and `isHiddenKey`.
            You can change single attributes or any combination of attributes;
            you need not specify keys for all attributes.
       - path: The path of a file or directory.
       - completionHandler: closure will be run after operation is completed.
     */
    open func setAttributes(
        attributes: [URLResourceKey: Any],
        ofItemAtPath path: String,
        completionHandler: SimpleCompletionHandler
    ) {
        var stat = smb2_stat_64()
        var smb2Attributes = SMB2FileHandle.Attributes()
        for attribute in attributes {
            switch attribute.key {
            case .creationDateKey:
                attributes.creationDate.map(timespec.init).map {
                    stat.smb2_btime = .init($0.tv_sec)
                    stat.smb2_btime_nsec = .init($0.tv_nsec)
                }
            case .contentAccessDateKey:
                attributes.contentAccessDate.map(timespec.init).map {
                    stat.smb2_atime = .init($0.tv_sec)
                    stat.smb2_atime_nsec = .init($0.tv_nsec)
                }
            case .contentModificationDateKey:
                attributes.contentModificationDate.map(timespec.init).map {
                    stat.smb2_mtime = .init($0.tv_sec)
                    stat.smb2_mtime_nsec = .init($0.tv_nsec)
                }
            case .attributeModificationDateKey:
                attributes.contentModificationDate.map(timespec.init).map {
                    stat.smb2_ctime = .init($0.tv_sec)
                    stat.smb2_ctime_nsec = .init($0.tv_nsec)
                }
            case .isUserImmutableKey:
                guard let value = attribute.value as? Bool else { break }
                smb2Attributes.insert(value ? .readonly : .normal)
            case .isSystemImmutableKey:
                guard let value = attribute.value as? Bool else { break }
                smb2Attributes.insert(value ? .system : .normal)
            case .isHiddenKey:
                guard let value = attribute.value as? Bool else { break }
                smb2Attributes.insert(value ? .hidden : .normal)
            default:
                break
            }
        }
        
        if smb2Attributes.subtracting(.normal) != [] {
            smb2Attributes.remove(.normal)
        }
        
        with(completionHandler: completionHandler) { [stat, smb2Attributes] client in
            let file = try SMB2FileHandle(forUpdatingAtPath: path, on: client)
            try file.set(stat: stat, attributes: smb2Attributes)
        }
    }
    
    /**
     Sets the attributes of the specified file or directory.
     
     - Parameters:
       - attributes: A dictionary containing as keys the attributes to set for path
            and as values the corresponding value for the attribute.
            You can set the following attributes: `creationDateKey`, `contentAccessDateKey`,
            `contentModificationDateKey`, `attributeModificationDateKey`, `isReadableKey`,
            `isUserImmutableKey`, `isSystemImmutableKey` and `isHiddenKey`.
            You can change single attributes or any combination of attributes;
            you need not specify keys for all attributes.
       - path: The path of a file or directory.
     */
    open func setAttributes(attributes: [URLResourceKey: Any], ofItemAtPath path: String) async throws {
        try await withCheckedThrowingContinuation { continuation in
            setAttributes(attributes: attributes, ofItemAtPath: path, completionHandler: asyncHandler(continuation))
        }
    }
    
    /**
     Creates a new symbolic link pointed to given destination.
     
     - Parameters:
       - path: The path of a file or directory.
       - destination:  Item that symbolic link will point to.
       - completionHandler: closure will be run after reading link is completed.
     */
    func createSymbolicLink(
        atPath path: String, withDestinationPath destination: String,
        completionHandler: SimpleCompletionHandler
    ) {
        with(completionHandler: completionHandler) { client in
            try client.symlink(path, to: destination)
        }
    }

    /**
     Creates a new symbolic link pointed to given destination.

     - Parameters:
       - path: The path of a file or directory.
       - destination:  Item that symbolic link will point to.
     */
    func createSymbolicLink(atPath path: String, withDestinationPath destination: String) async throws {
        try await withCheckedThrowingContinuation { continuation in
            createSymbolicLink(atPath: path, withDestinationPath: destination, completionHandler: asyncHandler(continuation))
        }
    }

    /**
     Returns the path of the item pointed to by a symbolic link.

     - Parameters:
       - atPath: The path of a file or directory.
       - completionHandler: closure will be run after reading link is completed.
       - result: An String object containing the path of the directory or file to which the symbolic link path refers.
                 If the symbolic link is specified as a relative path, that relative path is returned.
     */
    open func destinationOfSymbolicLink(
        atPath path: String,
        completionHandler: @Sendable @escaping (_ result: Result<String, any Error>) -> Void
    ) {
        with(completionHandler: completionHandler) { client in
            try client.readlink(path)
        }
    }

    /**
     Returns the path of the item pointed to by a symbolic link.

     - Parameters:
       - atPath: The path of a file or directory.
     - Returns: An String object containing the path of the directory or file to which the symbolic link path refers.
                 If the symbolic link is specified as a relative path, that relative path is returned.
     */
    open func destinationOfSymbolicLink(atPath path: String) async throws -> String {
        try await withCheckedThrowingContinuation { continuation in
            destinationOfSymbolicLink(atPath: path, completionHandler: asyncHandler(continuation))
        }
    }

    /**
     Creates a new directory at given path.

     - Parameters:
       - atPath: path of new directory to be created.
       - completionHandler: closure will be run after operation is completed.
     */
    open func createDirectory(atPath path: String, completionHandler: SimpleCompletionHandler) {
        with(completionHandler: completionHandler) { client in
            try client.mkdir(path)
        }
    }

    /**
     Creates a new directory at given path.

     - Parameters:
       - atPath: path of new directory to be created.
     */
    open func createDirectory(atPath path: String) async throws {
        try await withCheckedThrowingContinuation { continuation in
            createDirectory(atPath: path, completionHandler: asyncHandler(continuation))
        }
    }

    /**
     Removes an existing directory at given path.

     - Parameters:
       - atPath: path of directory to be removed.
       - recursive: children items will be deleted if `true`.
       - completionHandler: closure will be run after operation is completed.
     */
    open func removeDirectory(
        atPath path: String, recursive: Bool, completionHandler: SimpleCompletionHandler
    ) {
        with(completionHandler: completionHandler) { client in
            try self.removeDirectory(client: client, path: path, recursive: recursive)
        }
    }

    /**
     Removes an existing directory at given path.

     - Parameters:
       - atPath: path of directory to be removed.
       - recursive: children items will be deleted if `true`.
     - Returns: closure will be run after operation is completed.
     */
    open func removeDirectory(atPath path: String, recursive: Bool) async throws {
        try await withCheckedThrowingContinuation { continuation in
            removeDirectory(
                atPath: path, recursive: recursive, completionHandler: asyncHandler(continuation)
            )
        }
    }

    /**
     Removes an existing file at given path.

     - Parameters:
       - atPath: path of file to be removed.
       - completionHandler: closure will be run after operation is completed.
     */
    open func removeFile(atPath path: String, completionHandler: SimpleCompletionHandler) {
        with(completionHandler: completionHandler) { client in
            do {
                try client.unlink(path)
            } catch POSIXError.ENOLINK, POSIXError.ENETRESET {
                // Try to remove file as a symbolic link.
                try client.unlink(path, type: .link)
            }
        }
    }

    /**
     Removes an existing file at given path.

     - Parameters:
       - atPath: path of file to be removed.
     */
    open func removeFile(atPath path: String) async throws {
        try await withCheckedThrowingContinuation { continuation in
            removeFile(atPath: path, completionHandler: asyncHandler(continuation))
        }
    }

    /**
     Removes an existing file or directory at given path.

     - Parameters:
       - atPath: path of file or directory to be removed.
       - completionHandler: closure will be run after operation is completed.
     */
    open func removeItem(atPath path: String, completionHandler: SimpleCompletionHandler) {
        with(completionHandler: completionHandler) { client in
            let stat: smb2_stat_64
            do {
                stat = try client.stat(path)
            } catch POSIXError.ENOLINK {
                // `libsmb2` can not read symlink attributes using `stat`, so if we get
                // the related error, we simply open file as reparse point then use `fstat`.
                let file = try SMB2FileHandle(path: path, flags: O_RDONLY | O_SYMLINK, on: client)
                stat = try file.fstat()
            }
            switch stat.resourceType {
            case .directory:
                try self.removeDirectory(client: client, path: path, recursive: true)
            case .file, .link:
                try client.unlink(path, type: stat.resourceType)
            default:
                break
            }
        }
    }

    /**
     Removes an existing file or directory at given path.

     - Parameters:
       - atPath: path of file or directory to be removed.
     */
    open func removeItem(atPath path: String) async throws {
        try await withCheckedThrowingContinuation { continuation in
            removeItem(atPath: path, completionHandler: asyncHandler(continuation))
        }
    }

    /**
     Truncates or extends the file represented by the path to a specified offset within the file and
     puts the file pointer at that position.

     If the file is extended (if offset is beyond the current end of file), the added characters are null bytes.

     - Parameters:
       - atPath: path of file to be truncated.
       - atOffset: final size of truncated file.
       - completionHandler: closure will be run after operation is completed.
     */
    open func truncateFile(
        atPath path: String, atOffset: UInt64, completionHandler: SimpleCompletionHandler
    ) {
        with(completionHandler: completionHandler) { client in
            try client.truncate(path, toLength: atOffset)
        }
    }

    /**
     Truncates or extends the file represented by the path to a specified offset within the file and
     puts the file pointer at that position.

     If the file is extended (if offset is beyond the current end of file), the added characters are null bytes.

     - Parameters:
       - atPath: path of file to be truncated.
       - atOffset: final size of truncated file.
     */
    open func truncateFile(atPath path: String, atOffset: UInt64) async throws {
        try await withCheckedThrowingContinuation { continuation in
            truncateFile(
                atPath: path, atOffset: atOffset, completionHandler: asyncHandler(continuation)
            )
        }
    }

    /**
     Moves/Renames an existing file at given path to a new location.

     - Parameters:
       - atPath: path of file to be move.
       - toPath: new location of file.
       - completionHandler: closure will be run after operation is completed.
     */
    open func moveItem(
        atPath path: String, toPath: String, completionHandler: SimpleCompletionHandler
    ) {
        with(completionHandler: completionHandler) { client in
            try client.rename(path, to: toPath)
        }
    }

    /**
     Moves/Renames an existing file at given path to a new location.

     - Parameters:
       - atPath: path of file to be move.
       - toPath: new location of file.
     */
    open func moveItem(atPath path: String, toPath: String) async throws {
        try await withCheckedThrowingContinuation { continuation in
            moveItem(atPath: path, toPath: toPath, completionHandler: asyncHandler(continuation))
        }
    }

    /**
     Fetches data contents of a file from an offset with specified length. With reporting progress
     on about every 1MiB.

     - Note: If range's lowerBound is bigger than file's size, an empty `Data` will be returned.
             If range's length exceeds file, returned data will be truncated to entire file content from given offset.

     - Parameters:
       - atPath: path of file to be fetched.
       - range: byte range that should be read, default value is whole file. e.g. `..<10` will read first ten bytes.
       - progress: reports progress of received bytes count read and expected content length.
           User must return `true` if they want to continuing or `false` to abort reading.
       - bytes: received bytes count.
       - total: expected content length.
       - completionHandler: closure will be run after reading data is completed.
       - result: a `Data` object which contains file contents.
     */
    open func contents<R: RangeExpression>(
        atPath path: String, range: R? = Range<UInt64>?.none,
        progress: ReadProgressHandler,
        completionHandler: @Sendable @escaping (_ result: Result<Data, any Error>) -> Void
    ) where R.Bound: FixedWidthInteger {
        let range = range?.int64Range ?? 0..<Int64.max
        with(completionHandler: completionHandler) { client in
            guard !range.isEmpty else {
                return Data()
            }

            let stream = OutputStream.toMemory()
            try self.read(
                client: client, path: path, range: range, to: stream, progress: progress
            )
            return try (stream.property(forKey: .dataWrittenToMemoryStreamKey) as? Data).unwrap()
        }
    }

    /**
     Fetches data contents of a file from an offset with specified length. With reporting progress
     on about every 1MiB.

     - Note: If range's lowerBound is bigger than file's size, an empty `Data` will be returned.
             If range's length exceeds file, returned data will be truncated to entire file content from given offset.

     - Parameters:
       - atPath: path of file to be fetched.
       - range: byte range that should be read, default value is whole file. e.g. `..<10` will read first ten bytes.
       - progress: reports progress of received bytes count read and expected content length.
           User must return `true` if they want to continuing or `false` to abort reading.
       - bytes: received bytes count.
       - total: expected content length.
       - completionHandler: closure will be run after reading data is completed.
     - Returns: a `Data` object which contains file contents.
     */
    open func contents<R: RangeExpression>(
        atPath path: String, range: R? = Range<UInt64>?.none, progress: ReadProgressHandler = nil
    ) async throws -> Data where R.Bound: FixedWidthInteger {
        try await withCheckedThrowingContinuation { continuation in
            contents(
                atPath: path, range: range, progress: progress,
                completionHandler: asyncHandler(continuation)
            )
        }
    }

    /**
     Streams data contents of a file from an offset with specified length. With reporting data and progress
     on about every 1MiB.

     - Parameters:
       - atPath: path of file to be fetched.
       - offset: first byte of file to be read, starting from zero.
       - fetchedData: returns data portion fetched and received bytes count read and expected content length.
           User must return `true` if they want to continuing or `false` to abort reading.
       - offset: offset of first byte of data portion in file.
       - total: expected content length.
       - data: data portion which read from server.
       - completionHandler: closure will be run after reading data is completed.
     */
    open func contents(
        atPath path: String, offset: Int64 = 0,
        fetchedData: @Sendable @escaping (_ offset: Int64, _ total: Int64, _ data: Data) -> Bool,
        completionHandler: SimpleCompletionHandler
    ) {
        with(completionHandler: completionHandler) { client in
            let file = try SMB2FileHandle(forReadingAtPath: path, on: client)
            let size = try Int64(file.fstat().smb2_size)

            var shouldContinue = true
            try file.lseek(offset: offset, whence: .set)
            while shouldContinue {
                let offset = try file.lseek(offset: 0, whence: .current)
                let data = try file.read()
                if data.isEmpty {
                    break
                }
                shouldContinue = fetchedData(offset, size, data)
            }
        }
    }

    // **DEPRECATED, DON'T USE**
    @available(swift, deprecated: 1)
    open func contents(
        atPath path: String, offset: Int64 = 0,
        fetchedData: @Sendable @escaping (_ offset: Int64, _ total: Int64, _ data: Data) -> Bool
    ) async throws {
        try await withCheckedThrowingContinuation { continuation in
            contents(
                atPath: path, offset: offset, fetchedData: fetchedData,
                completionHandler: asyncHandler(continuation)
            )
        }
    }
    
    /**
     Fetches data contents of a file from an offset with specified length. With reporting progress
     on about every 1MiB.

     - Note: If range's lowerBound is bigger than file's size, an empty `Data` will be returned.
             If range's length exceeds file, returned data will be truncated to entire file content from given offset.

     - Parameters:
       - atPath: path of file to be fetched.
       - range: byte range that should be read, default value is whole file. e.g. `..<10` will read first ten bytes.
     - Returns: an async stream of `Data` object which contains file contents.
     */
    @available(swift 5.9)
    open func contents<R: RangeExpression>(
        atPath path: String, range: R? = Range<UInt64>?.none
    ) -> AsyncThrowingStream<Data, any Error> where R.Bound: FixedWidthInteger {
        let range = range?.int64Range ?? 0..<Int64.max
        let (result, continuation) = AsyncThrowingStream<Data, any Error>.makeStream(bufferingPolicy: .unbounded)
        
        queue { [client] in
            guard let client = client else { return }
            var offset = range.lowerBound
            do {
                let file = try SMB2FileHandle(forReadingAtPath: path, on: client)
                try file.lseek(offset: range.lowerBound, whence: .set)
                while offset < range.upperBound {
                    // Read optimal read size, or less if less is remaining.
                    let remainingLength = range.upperBound - offset
                    let optimizedReadSize = file.optimizedReadSize
                    let length = remainingLength < optimizedReadSize ? Int(remainingLength) : optimizedReadSize
                    let data = try file.read(length: length)
                    if data.isEmpty {
                        break
                    }
                    continuation.yield(data.prefix(Int(range.upperBound - offset)))
                    offset += Int64(data.count)
                }
                continuation.finish()
            } catch {
                continuation.finish(throwing: error)
            }
        }
        return result
    }
    
    /**
     Creates and writes data to file. With reporting progress on about every 1MiB.

     - Note: Data saved in server maybe truncated when completion handler returns error.

     - Parameters:
       - data: data that must be written to file. You can pass either `Data`, `[UInt8]` or `NSData` object.
       - toPath: path of file to be written.
       - progress: reports progress of written bytes count so far.
           User must return `true` if they want to continuing or `false` to abort writing.
       - bytes: written bytes count.
       - completionHandler: closure will be run after writing is completed.
     */
    open func write<DataType: DataProtocol>(
        data: DataType, toPath path: String, progress: WriteProgressHandler,
        completionHandler: SimpleCompletionHandler
    ) {
        let data = Data(data)
        with(completionHandler: completionHandler) { client in
            try self.write(
                client: client, from: InputStream(data: data), toPath: path,
                progress: progress
            )
        }
    }

    /**
     Creates and writes data to file. With reporting progress on about every 1MiB.

     - Note: Data saved in server maybe truncated when completion handler returns error.

     - Parameters:
       - data: data that must be written to file. You can pass either `Data`, `[UInt8]` or `NSData` object.
       - toPath: path of file to be written.
       - progress: reports progress of written bytes count so far.
           User must return `true` if they want to continuing or `false` to abort writing.
       - bytes: written bytes count.
     */
    open func write<DataType: DataProtocol>(
        data: DataType, toPath path: String, progress: WriteProgressHandler
    ) async throws {
        let data = Data(data)
        try await withCheckedThrowingContinuation { continuation in
            write(
                data: data, toPath: path, progress: progress,
                completionHandler: asyncHandler(continuation)
            )
        }
    }
    
    /**
     Creates/Opens and writes data to file at given offset. With reporting progress on about every 1MiB.
     
     - Important: If file size is greater than offset, contents after offset shall be truncated.
         If file size is less than offset, file size will be increased to the offset first.

     - Note: Data saved in server maybe truncated when completion handler returns error.

     - Parameters:
       - data: data that must be written to file. You can pass either `Data`, `[UInt8]` or `NSData` object.
       - toPath: path of file to be written.
       - offset: The offset that new data will be written to.
       - progress: reports progress of written bytes count so far.
           User must return `true` if they want to continuing or `false` to abort writing.
       - bytes: written bytes count.
       - completionHandler: closure will be run after writing is completed.
     */
    open func append<DataType: DataProtocol>(
        data: DataType, toPath path: String, offset: Int64, progress: WriteProgressHandler,
        completionHandler: SimpleCompletionHandler
    ) {
        let data = Data(data)
        with(completionHandler: completionHandler) { client in
            try self.write(
                client: client, from: InputStream(data: data), toPath: path,
                offset: offset, progress: progress
            )
        }
    }

    /**
     Creates/Opens and writes data to file at given offset. With reporting progress on about every 1MiB.
     
     - Important: If file size is greater than offset, contents after offset shall be truncated.
         If file size is less than offset, file size will be increased to the offset first.

     - Note: Data saved in server maybe truncated when completion handler returns error.

     - Parameters:
       - data: data that must be written to file. You can pass either `Data`, `[UInt8]` or `NSData` object.
       - toPath: path of file to be written.
       - offset: The offset that new data will be written to.
       - progress: reports progress of written bytes count so far.
           User must return `true` if they want to continuing or `false` to abort writing.
       - bytes: written bytes count.
     */
    open func append<DataType: DataProtocol>(
        data: DataType, toPath path: String, offset: Int64, progress: WriteProgressHandler
    ) async throws {
        let data = Data(data)
        try await withCheckedThrowingContinuation { continuation in
            append(
                data: data, toPath: path, offset: offset, progress: progress,
                completionHandler: asyncHandler(continuation)
            )
        }
    }

    /**
     Creates and writes input stream to file. With reporting progress on about every 1MiB.

     - Note: Data saved in server maybe truncated when completion handler returns error.

     - Important: Stream will be closed eventually if is not already opened when passed.

     - Parameters:
       - stream: input stream that provides data to be written to file.
       - toPath: path of file to be written.
       - chunkSize: optimized chunk size to read from stream. Default value is abount 1MB.
       - progress: reports progress of written bytes count so far.
           User must return `true` if they want to continuing or `false` to abort writing.
       - bytes: written bytes count.
       - completionHandler: closure will be run after writing is completed.
     */
    open func write<S>(
        stream: S, toPath path: String,
        chunkSize: Int = 0, progress: WriteProgressHandler,
        completionHandler: SimpleCompletionHandler
    ) where S: AsyncSequence & Sendable, S.Element: DataProtocol {
        with(completionHandler: completionHandler) { client in
            try self.write(
                client: client, from: AsyncInputStream(stream: stream), toPath: path, chunkSize: chunkSize,
                progress: progress
            )
        }
    }

    /**
     Creates and writes input stream to file. With reporting progress on about every 1MiB.

     - Note: Data saved in server maybe truncated when completion handler returns error.

     - Important: Stream will be closed eventually if is not already opened when passed.

     - Parameters:
       - stream: input stream that provides data to be written to file.
       - toPath: path of file to be written.
       - chunkSize: optimized chunk size to read from stream. Default value is abount 1MB.
       - progress: reports progress of written bytes count so far.
           User must return `true` if they want to continuing or `false` to abort writing.
       - bytes: written bytes count.
     */
    open func write<S>(
        stream: S, toPath path: String, progress: WriteProgressHandler
    ) async throws where S: AsyncSequence & Sendable, S.Element: DataProtocol {
        try await withCheckedThrowingContinuation { continuation in
            write(
                stream: stream, toPath: path, progress: progress,
                completionHandler: asyncHandler(continuation)
            )
        }
    }

    /**
     Copy file contents to a new location. With reporting progress on about every 1MiB.

     - Note: This operation consists downloading and uploading file.

     - Parameters:
       - atPath: path of file to be copied from.
       - toPath: path of new file to be copied to.
       - recursive: copies directory structure and files if path is directory.
       - progress: reports progress of written bytes count so far and expected length of contents.
           User must return `true` if they want to continuing or `false` to abort copying.
       - bytes: written bytes count.
       - completionHandler: closure will be run after copying is completed.
     */
    @available(
        *, deprecated, message: "New method does server-side copy and is much faster.",
        renamed: "copyItem(atPath:toPath:recursive:progress:completionHandler:)"
    )
    open func copyContentsOfItem(
        atPath path: String, toPath: String, recursive: Bool,
        progress: ReadProgressHandler, completionHandler: SimpleCompletionHandler
    ) {
        with(completionHandler: completionHandler) { client in
            try self.recursiveCopyIterator(
                client: client, fromPath: path, toPath: toPath, recursive: recursive,
                progress: progress,
                handle: self.copyContentsOfFile(client:fromPath:toPath:progress:)
            )
        }
    }

    /**
     Copy files to a new location. With reporting progress on about every 1MiB.

     - Parameters:
       - atPath: path of file to be copied from.
       - toPath: path of new file to be copied to.
       - recursive: copies directory structure and files if path is directory.
       - progress: reports progress of written bytes count so far and expected length of contents.
           User must return `true` if they want to continuing or `false` to abort copying.
       - bytes: written bytes count.
       - completionHandler: closure will be run after copying is completed.
     */
    open func copyItem(
        atPath path: String, toPath: String, recursive: Bool,
        progress: ReadProgressHandler, completionHandler: SimpleCompletionHandler
    ) {
        with(completionHandler: completionHandler) { client in
            try self.recursiveCopyIterator(
                client: client, fromPath: path, toPath: toPath, recursive: recursive,
                progress: progress,
                handle: self.copyFile(client:fromPath:toPath:progress:)
            )
        }
    }

    /**
     Copy files to a new location. With reporting progress on about every 1MiB.

     - Parameters:
       - atPath: path of file to be copied from.
       - toPath: path of new file to be copied to.
       - recursive: copies directory structure and files if path is directory.
       - progress: reports progress of written bytes count so far and expected length of contents.
           User must return `true` if they want to continuing or `false` to abort copying.
       - bytes: written bytes count.
     */
    open func copyItem(
        atPath path: String, toPath: String, recursive: Bool, progress: ReadProgressHandler
    ) async throws {
        try await withCheckedThrowingContinuation { continuation in
            copyItem(
                atPath: path, toPath: toPath, recursive: recursive, progress: progress,
                completionHandler: asyncHandler(continuation)
            )
        }
    }

    /**
     Uploads local file contents to a new location. With reporting progress on about every 1MiB.

     - Note: given url must be local file url otherwise it will throw error.

     - Parameters:
       - at: url of a local file to be uploaded from.
       - toPath: path of new file to be uploaded to.
       - progress: reports progress of written bytes count so far.
           User must return `true` if they want to continuing or `false` to abort copying.
       - completionHandler: closure will be run after uploading is completed.
     */
    open func uploadItem(
        at url: URL, toPath: String, progress: WriteProgressHandler,
        completionHandler: SimpleCompletionHandler
    ) {
        with(completionHandler: completionHandler) { client in
            guard try url.checkResourceIsReachable(), url.isFileURL,
                  let stream = InputStream(url: url)
            else {
                throw POSIXError(
                    .EIO,
                    description:
                    "Could not create Stream from given URL, or given URL is not a local file."
                )
            }

            try self.write(client: client, from: stream, toPath: toPath, progress: progress)
        }
    }

    /**
     Uploads local file contents to a new location. With reporting progress on about every 1MiB.

     - Note: given url must be local file url otherwise it will throw error.

     - Parameters:
       - at: url of a local file to be uploaded from.
       - toPath: path of new file to be uploaded to.
       - progress: reports progress of written bytes count so far.
           User must return `true` if they want to continuing or `false` to abort copying.
     */
    open func uploadItem(
        at url: URL, toPath: String, progress: WriteProgressHandler
    ) async throws {
        try await withCheckedThrowingContinuation { continuation in
            uploadItem(
                at: url, toPath: toPath, progress: progress,
                completionHandler: asyncHandler(continuation)
            )
        }
    }

    /**
     Downloads file contents to a local url. With reporting progress on about every 1MiB.

     - Note: if a file already exists on given url, This function will overwrite to that url.

     - Note: given url must be local file url otherwise it will throw error.

     - Parameters:
       - atPath: path of file to be downloaded from.
       - at: url of a local file to be written to.
       - progress: reports progress of written bytes count so far and expected length of contents.
           User must return `true` if they want to continuing or `false` to abort copying.
       - completionHandler: closure will be run after uploading is completed.
     */
    open func downloadItem(
        atPath path: String, to url: URL, progress: ReadProgressHandler,
        completionHandler: SimpleCompletionHandler
    ) {
        with(completionHandler: completionHandler) { client in
            guard url.isFileURL, let stream = OutputStream(url: url, append: false) else {
                throw POSIXError(
                    .EIO,
                    description:
                    "Could not create Stream from given URL, or given URL is not a local file."
                )
            }
            try self.read(client: client, path: path, to: stream, progress: progress)
        }
    }

    /**
     Downloads file contents to a local url. With reporting progress on about every 1MiB.

     - Note: if a file already exists on given url, This function will overwrite to that url.

     - Note: given url must be local file url otherwise it will throw error.

     - Parameters:
       - atPath: path of file to be downloaded from.
       - at: url of a local file to be written to.
       - progress: reports progress of written bytes count so far and expected length of contents.
           User must return `true` if they want to continuing or `false` to abort copying.
     */
    open func downloadItem(
        atPath path: String, to url: URL, progress: ReadProgressHandler
    ) async throws {
        try await withCheckedThrowingContinuation { continuation in
            downloadItem(
                atPath: path, to: url, progress: progress,
                completionHandler: asyncHandler(continuation)
            )
        }
    }
    
    /// Monitor file/folder for changes and calls `completionHandler` when a change occurs.
    ///
    /// - Parameters:
    ///   - path: Path of file or folder to be monitored for changes.
    ///   - filter: Change types that will be monitored.
    ///   - completionHandler: closure will be run after a change in montored file/folder.
    func monitorItem(atPath path: String, for filter: SMB2FileChangeType, completionHandler: SimpleCompletionHandler) {
        with(completionHandler: completionHandler) { client in
            var flags = O_RDONLY | O_SYNC
            switch try client.stat(path).resourceType {
            case .directory:
                flags |= O_DIRECTORY
            case .link:
                flags |= O_SYMLINK
            default:
                break
            }
            let file = try SMB2FileHandle(path: path, flags: flags, on: client)
            try file.changeNotify(for: filter)
        }
    }
    
    /// Monitor file/folder for changes and returns when a change occurs.
    ///
    /// - Parameters:
    ///   - path: Path of file or folder to be monitored for changes.
    ///   - filter: Change types that will be monitored.
    func monitorItem(atPath path: String, for filter: SMB2FileChangeType) async throws {
        try await withCheckedThrowingContinuation { continuation in
            monitorItem(atPath: path, for: filter, completionHandler: asyncHandler(continuation))
        }
    }
}

extension SMB2Manager {
    private func queue(_ closure: @Sendable @escaping () -> Void) {
        operationLock.lock()
        operationCount += 1
        operationLock.unlock()
        q.async {
            closure()
            self.operationLock.lock()
            self.operationCount -= 1
            self.operationLock.broadcast()
            self.operationLock.unlock()
        }
    }

    private func initClient(_ client: SMB2Client, encrypted: Bool) {
        client.securityMode = [.enabled]
        client.authentication = .ntlmSsp
        client.seal = encrypted

        client.domain = _domain
        client.workstation = _workstation
        client.user = _user
        client.password = _password
        client.timeout = _timeout
    }

    private func connect(shareName: String, encrypted: Bool) throws -> SMB2Client {
        let client = try SMB2Client(timeout: _timeout)
        self.client = client
        initClient(client, encrypted: encrypted)
        let server = url.host! + (url.port.map { ":\($0)" } ?? "")
        try client.connect(server: server, share: shareName, user: _user)
        return client
    }

    private func with(
        completionHandler: SimpleCompletionHandler, handler: @Sendable @escaping () throws -> Void
    ) {
        queue {
            do {
                try handler()
                completionHandler?(nil)
            } catch {
                completionHandler?(error)
            }
        }
    }

    private func with(
        completionHandler: SimpleCompletionHandler,
        handler: @Sendable @escaping (_ client: SMB2Client) throws -> Void
    ) {
        queue {
            do {
                try handler(self.client.unwrap())
                completionHandler?(nil)
            } catch {
                completionHandler?(error)
            }
        }
    }

    private func with<T>(
        completionHandler: @Sendable @escaping (Result<T, any Error>) -> Void,
        handler: @Sendable @escaping (_ client: SMB2Client) throws -> T
    ) {
        queue {
            completionHandler(
                .init(catching: { () -> T in
                    try handler(self.client.unwrap())
                })
            )
        }
    }

    private func with<T>(
        shareName: String, encrypted: Bool, completionHandler: @Sendable @escaping (Result<T, any Error>) -> Void,
        handler: @Sendable @escaping (_ client: SMB2Client) throws -> T
    ) {
        queue {
            do {
                let client = try self.connect(shareName: shareName, encrypted: encrypted)
                defer { try? client.disconnect() }

                let result = try handler(client)
                completionHandler(.success(result))
            } catch {
                completionHandler(.failure(error))
            }
        }
    }
}

extension SMB2Manager {
    private func listDirectory(client: SMB2Client, path: String, recursive: Bool) throws
        -> [[URLResourceKey: any Sendable]]
    {
        var contents = [[URLResourceKey: any Sendable]]()
        let dir = try SMB2Directory(path.canonical, on: client)
        for ent in dir {
            let name = String(cString: ent.name)
            if [".", ".."].contains(name) { continue }
            var result = [URLResourceKey: any Sendable]()
            result[.nameKey] = name
            result[.pathKey] =
                path.fileURL().appendingPathComponent(name, isDirectory: ent.st.isDirectory).path
            ent.st.populateResourceValue(&result)
            contents.append(result)
        }

        if recursive {
            let subDirectories = contents.filter(\.isDirectory)

            for subDir in subDirectories {
                try contents.append(
                    contentsOf: listDirectory(
                        client: client, path: subDir.path.unwrap(), recursive: true
                    )
                )
            }
        }

        return contents
    }

    private func recursiveCopyIterator(
        client: SMB2Client, fromPath path: String, toPath: String, recursive: Bool,
        progress: ReadProgressHandler,
        handle: (
            _ client: SMB2Client, _ path: String, _ toPath: String,
            _ progress: CopyProgressHandler
        ) throws -> Int64?
    ) throws {
        let stat = try client.stat(path)
        if stat.isDirectory {
            try client.mkdir(toPath)

            let list = try listDirectory(client: client, path: path, recursive: recursive)
                .sortedByPath(.orderedAscending)
            let overallSize = list.overallSize

            var totalCopied: Int64 = 0
            for item in list {
                let itemPath = try item.path.unwrap()
                let destPath = itemPath.canonical
                    .replacingOccurrences(of: path, with: toPath, options: .anchored)
                if item.isDirectory {
                    try client.mkdir(destPath)
                } else {
                    let bytes = try handle(
                        client, itemPath, destPath
                    ) { [totalCopied] bytes, _, _ -> Int64? in
                        if let progress {
                            return progress(totalCopied + Int64(bytes), overallSize) ? bytes : nil
                        } else {
                            return bytes
                        }
                    }
                    if let bytes {
                        totalCopied += bytes
                    } else {
                        break
                    }
                }
            }
        } else {
            _ = try handle(
                client, path, toPath
            ) { bytes, soFar, total -> Int64? in
                if let progress {
                    return progress(soFar, total) ? bytes : nil
                } else {
                    return bytes
                }
            }
        }
    }

    private func copyFile(
        client: SMB2Client, fromPath path: String, toPath: String, progress: CopyProgressHandler
    ) throws -> Int64? {
        let fileSource = try SMB2FileHandle(forReadingAtPath: path, on: client)
        let size = try Int64(fileSource.fstat().smb2_size)
        let sourceKey: IOCtl.RequestResumeKey = try fileSource.fcntl(command: .srvRequestResumeKey)
        // TODO: Get chunk size from server
        let chunkSize = fileSource.optimizedWriteSize
        let chunkArray = stride(from: 0, to: UInt64(size), by: chunkSize).map {
            IOCtl.SrvCopyChunk(
                sourceOffset: $0, targetOffset: $0,
                length: min(UInt32(UInt64(size) - $0), UInt32(chunkSize))
            )
        }
        let fileDest = try SMB2FileHandle(forCreatingIfNotExistsAtPath: toPath, on: client)
        var shouldContinue = true
        for chunk in chunkArray {
            let chunkCopy = IOCtl.SrvCopyChunkCopy(sourceKey: sourceKey.resumeKey, chunks: [chunk])
            try fileDest.fcntl(command: .srvCopyChunk, args: chunkCopy)
            if let progress {
                shouldContinue =
                    progress(Int64(chunk.length), Int64(chunk.sourceOffset) + Int64(chunk.length), size) != nil
            }
            
            if !shouldContinue {
                break
            }
        }
        return shouldContinue ? size : nil
    }

    private func copyContentsOfFile(
        client: SMB2Client, fromPath path: String, toPath: String, progress: CopyProgressHandler
    ) throws -> Int64? {
        let fileRead = try SMB2FileHandle(forReadingAtPath: path, on: client)
        let size = try Int64(fileRead.fstat().smb2_size)
        let fileWrite = try SMB2FileHandle(forCreatingIfNotExistsAtPath: toPath, on: client)
        var shouldContinue = true
        var written = 0
        while shouldContinue {
            let data = try fileRead.read()
            written += try fileWrite.write(data: data)
            let offset = try fileRead.lseek(offset: 0, whence: .current)
            if let progress {
                shouldContinue = progress(Int64(written), offset, size) != nil
            }
            shouldContinue = shouldContinue && !data.isEmpty
        }
        try fileWrite.fsync()
        return shouldContinue ? Int64(written) : nil
    }

    private func removeDirectory(client: SMB2Client, path: String, recursive: Bool) throws {
        if recursive {
            // To delete directory recursively, first we list directory contents recursively,
            // Then sort path descending which will put child files before containing directory,
            // Then we will unlink/rmdir every entry.
            //
            // This block will only delete children of directory, the path itself will removed after if block.
            let list = try listDirectory(client: client, path: path, recursive: true)
                .sortedByPath(.orderedDescending)

            for item in list {
                let itemPath = try item.path.unwrap()
                if item.isDirectory {
                    try client.rmdir(itemPath)
                } else {
                    try client.unlink(itemPath)
                }
            }
        }

        try client.rmdir(path)
    }

    private func read(
        client: SMB2Client, path: String, range: Range<Int64> = 0..<Int64.max,
        to stream: OutputStream, progress: ReadProgressHandler
    ) throws {
        let file = try SMB2FileHandle(forReadingAtPath: path, on: client)
        let filesize = try Int64(file.fstat().smb2_size)
        let length = range.upperBound - range.lowerBound
        let size = min(length, filesize - range.lowerBound)

        try stream.withOpenStream {
            var shouldContinue = true
            var sent: Int64 = 0
            try file.lseek(offset: range.lowerBound, whence: .set)
            while shouldContinue {
                let prefCount = Int(min(Int64(file.optimizedReadSize), Int64(size - sent)))
                guard prefCount > 0 else {
                    break
                }

                let data = try file.read(length: prefCount)
                if data.isEmpty {
                    break
                }
                let written = try stream.write(data)
                guard written == data.count else {
                    throw POSIXError(
                        .EIO, description: "Inconsistency in reading from SMB file handle."
                    )
                }
                sent += Int64(written)
                shouldContinue = progress?(sent, size) ?? true
            }
        }
    }

    private func write(
        client: SMB2Client, from stream: InputStream, toPath: String,
        offset: Int64? = nil, chunkSize: Int = 0, progress: WriteProgressHandler
    ) throws {
        let file: SMB2FileHandle
        if let offset {
            try client.truncate(toPath, toLength: .init(offset))
            file = try SMB2FileHandle(forOutputAtPath: toPath, on: client)
            try file.lseek(offset: offset, whence: .set)
        } else {
            file = try SMB2FileHandle(forCreatingIfNotExistsAtPath: toPath, on: client)
        }
        let chunkSize = chunkSize > 0 ? chunkSize : file.optimizedWriteSize
        var totalWritten: UInt64 = 0

        try stream.withOpenStream {
            while true {
                let segment = try stream.readData(maxLength: chunkSize)
                if segment.isEmpty {
                    break
                }
                let written = try file.pwrite(data: segment, offset: UInt64(offset ?? 0) + totalWritten)
                if written != segment.count {
                    throw POSIXError(
                        .EIO, description: "Inconsistency in writing to SMB file handle."
                    )
                }

                totalWritten += UInt64(segment.count)
                var offset = try file.lseek(offset: 0, whence: .current)
                if offset > totalWritten {
                    offset = Int64(totalWritten)
                }
                if let shouldContinue = progress?(Int64(totalWritten)), !shouldContinue {
                    break
                }
            }
        }

        try file.fsync()
    }
}<|MERGE_RESOLUTION|>--- conflicted
+++ resolved
@@ -24,7 +24,6 @@
     fileprivate typealias CopyProgressHandler = (@Sendable
         (_ bytes: Int64, _ soFar: Int64, _ total: Int64) -> Int64?)?
 
-<<<<<<< HEAD
     fileprivate var context: SMB2Context? {
         didSet {
             self.context?.minWriteSize = minWriteSize
@@ -38,12 +37,6 @@
             self.context?.minWriteSize = minWriteSize
         }
     }
-=======
-    fileprivate var client: SMB2Client?
-
-    /// SMB2 Share URL.
-    public let url: URL
->>>>>>> 2efc6a82
 
     fileprivate let _domain: String
     fileprivate var _workstation: String
